--- conflicted
+++ resolved
@@ -1,10 +1,6 @@
-<<<<<<< HEAD
-May 12, 2022
-Version: 0.3.1
-=======
-April 13, 2022
+May 15, 2022
 Version: 0.4.0
->>>>>>> bbc195ef
+
 
 # MyPTV
 
